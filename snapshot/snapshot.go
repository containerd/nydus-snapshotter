--- conflicted
+++ resolved
@@ -158,13 +158,7 @@
 		opts = append(opts, fspkg.WithCacheManager(cacheMgr))
 	}
 
-<<<<<<< HEAD
-	// Prefetch mode counts as no daemon, as daemon is only for prefetch,
-	// container rootfs doesn't need daemon
 	hasDaemon := cfg.DaemonMode != command.DaemonModeNone
-=======
-	hasDaemon := cfg.DaemonMode != config.DaemonModeNone
->>>>>>> dba3aaff
 
 	nydusFs, err := fspkg.NewFileSystem(ctx, opts...)
 	if err != nil {
