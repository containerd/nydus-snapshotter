--- conflicted
+++ resolved
@@ -12,11 +12,7 @@
 	"time"
 
 	"github.com/pelletier/go-toml"
-<<<<<<< HEAD
-
-=======
-	
->>>>>>> cb4a78ba
+
 	"github.com/containerd/containerd/log"
 	"github.com/containerd/nydus-snapshotter/cmd/containerd-nydus-grpc/pkg/logging"
 	"github.com/pkg/errors"
@@ -40,11 +36,7 @@
 	oldDefaultRootDir          = "/var/lib/containerd-nydus-grpc"
 	defaultRotateLogMaxSize    = 200 // 200 megabytes
 	defaultRotateLogMaxBackups = 10
-<<<<<<< HEAD
-	defaultRotateLogMaxAge     = 0 // days
-=======
 	defaultRotateLogMaxAge     = 0   // days
->>>>>>> cb4a78ba
 	defaultRotateLogLocalTime  = true
 	defaultRotateLogCompress   = true
 )
