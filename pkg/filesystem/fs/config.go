/*
 * Copyright (c) 2020. Ant Group. All rights reserved.
 *
 * SPDX-License-Identifier: Apache-2.0
 */

package fs

import (
	"os"

	"github.com/containerd/nydus-snapshotter/internal/config"
	"github.com/containerd/nydus-snapshotter/internal/containerd-nydus-grpc/command"
	"github.com/containerd/nydus-snapshotter/pkg/cache"
	"github.com/containerd/nydus-snapshotter/pkg/filesystem/meta"
	"github.com/containerd/nydus-snapshotter/pkg/manager"
	"github.com/containerd/nydus-snapshotter/pkg/signature"
	"github.com/containerd/nydus-snapshotter/pkg/stargz"
	"github.com/pkg/errors"
)

type NewFSOpt func(d *Filesystem) error

func WithMeta(root string) NewFSOpt {
	return func(d *Filesystem) error {
		if root == "" {
			return errors.New("rootDir is required")
		}
		d.FileSystemMeta = meta.FileSystemMeta{
			RootDir: root,
		}
		return nil
	}
}

func WithNydusImageBinaryPath(p string) NewFSOpt {
	return func(fs *Filesystem) error {
		fs.nydusImageBinaryPath = p
		return nil
	}
}

func WithManager(pm *manager.Manager) NewFSOpt {
	return func(fs *Filesystem) error {
		if pm == nil {
			return errors.New("process manager cannot be nil")
		}

		fs.Manager = pm
		return nil
	}
}

func WithCacheManager(cm *cache.Manager) NewFSOpt {
	return func(fs *Filesystem) error {
		if cm == nil {
			return errors.New("cache manager cannot be nil")
		}

		fs.cacheMgr = cm
		return nil
	}
}

func WithVerifier(verifier *signature.Verifier) NewFSOpt {
	return func(fs *Filesystem) error {
		fs.verifier = verifier
		return nil
	}
}

func WithVPCRegistry(vpcRegistry bool) NewFSOpt {
	return func(fs *Filesystem) error {
		fs.vpcRegistry = vpcRegistry
		return nil
	}
}

<<<<<<< HEAD
func WithDaemonMode(daemonMode command.DaemonMode) NewFSOpt {
	return func(d *Filesystem) error {
		d.mode = daemonMode
=======
func WithDaemonMode(daemonMode config.DaemonMode) NewFSOpt {
	return func(fs *Filesystem) error {
		fs.mode = daemonMode
>>>>>>> dba3aaff
		return nil
	}
}

func WithFsDriver(fsDriver string) NewFSOpt {
	return func(fs *Filesystem) error {
		switch fsDriver {
		case config.FsDriverFscache:
			fs.fsDriver = config.FsDriverFscache
		default:
			fs.fsDriver = config.FsDriverFusedev
		}
		return nil
	}
}

func WithLogLevel(logLevel string) NewFSOpt {
	return func(fs *Filesystem) error {
		if logLevel == "" {
			fs.logLevel = config.DefaultLogLevel
		} else {
			fs.logLevel = logLevel
		}
		return nil
	}
}

func WithLogDir(dir string) NewFSOpt {
	return func(fs *Filesystem) error {
		if err := os.MkdirAll(dir, 0755); err != nil {
			return errors.Errorf("failed to create logDir %s: %v", dir, err)
		}
		fs.logDir = dir
		return nil
	}
}

func WithLogToStdout(logToStdout bool) NewFSOpt {
	return func(d *Filesystem) error {
		d.logToStdout = logToStdout
		return nil
	}
}

func WithNydusdThreadNum(nydusdThreadNum int) NewFSOpt {
	return func(fs *Filesystem) error {
		fs.nydusdThreadNum = nydusdThreadNum
		return nil
	}
}

func WithRootMountpoint(mountpoint string) NewFSOpt {
	return func(fs *Filesystem) error {
		fs.rootMountpoint = mountpoint
		return nil
	}
}

func WithEnableStargz(enable bool) NewFSOpt {
	return func(fs *Filesystem) error {
		if enable {
			fs.stargzResolver = stargz.NewResolver()
		}
		return nil
	}
}<|MERGE_RESOLUTION|>--- conflicted
+++ resolved
@@ -76,15 +76,9 @@
 	}
 }
 
-<<<<<<< HEAD
 func WithDaemonMode(daemonMode command.DaemonMode) NewFSOpt {
-	return func(d *Filesystem) error {
-		d.mode = daemonMode
-=======
-func WithDaemonMode(daemonMode config.DaemonMode) NewFSOpt {
 	return func(fs *Filesystem) error {
 		fs.mode = daemonMode
->>>>>>> dba3aaff
 		return nil
 	}
 }
