--- conflicted
+++ resolved
@@ -193,13 +193,8 @@
 // to avoid frequently operating DB
 type Manager struct {
 	store            Store
-<<<<<<< HEAD
-	nydusdBinaryPath string
+	NydusdBinaryPath string
 	daemonMode       command.DaemonMode
-=======
-	NydusdBinaryPath string
-	daemonMode       config.DaemonMode
->>>>>>> dba3aaff
 	// Where nydusd stores cache files for fscache driver
 	cacheDir string
 	// Daemon states are inserted when creating snapshots and nydusd and
@@ -216,7 +211,7 @@
 	SupervisorSet    *supervisor.SupervisorsSet
 
 	// A basic configuration template loaded from the file
-	DaemonConfig config.DaemonConfig
+	DaemonConfig config.DaemonConfigInterface
 
 	// In order to validate daemon fs driver is consistent with the latest snapshotter boot
 	FsDriver string
@@ -233,13 +228,9 @@
 	RecoverPolicy    DaemonRecoverPolicy
 	// Nydus-snapshotter work directory
 	RootDir      string
-<<<<<<< HEAD
-	DaemonConfig config.DaemonConfig
-=======
-	DaemonConfig daemonconfig.DaemonConfig
+	DaemonConfig config.DaemonConfigInterface
 	// In order to validate daemon fs driver is consistent with the latest snapshotter boot
 	FsDriver string
->>>>>>> dba3aaff
 }
 
 func (m *Manager) doDaemonFailover(d *daemon.Daemon) {
@@ -560,7 +551,7 @@
 			d.Supervisor = su
 		}
 
-		if d.States.FsDriver == config.FsDriverFusedev {
+		if d.States.FsDriver == command.FsDriverFusedev {
 			cfg, err := config.NewDaemonConfig(d.States.FsDriver, d.ConfigFile(""))
 			if err != nil {
 				log.L.Errorf("Failed to reload daemon configuration %s, %s", d.ConfigFile(""), err)
