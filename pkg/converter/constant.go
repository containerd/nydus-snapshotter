--- conflicted
+++ resolved
@@ -7,17 +7,11 @@
 package converter
 
 const (
-<<<<<<< HEAD
 	ManifestOSFeatureNydus    = "nydus.remoteimage.v1"
 	ManifestArtifactTypeNydus = "application/vnd.nydus.image.manifest.v1+json"
+	ManifestConfigNydus       = "application/vnd.nydus.image.config.v1+json"
 	MediaTypeNydusBlob        = "application/vnd.oci.image.layer.nydus.blob.v1"
 	BootstrapFileNameInLayer  = "image/image.boot"
-=======
-	ManifestOSFeatureNydus   = "nydus.remoteimage.v1"
-	ManifestConfigNydus      = "application/vnd.nydus.image.config.v1+json"
-	MediaTypeNydusBlob       = "application/vnd.oci.image.layer.nydus.blob.v1"
-	BootstrapFileNameInLayer = "image/image.boot"
->>>>>>> e44c9812
 
 	ManifestNydusCache = "containerd.io/snapshot/nydus-cache"
 
