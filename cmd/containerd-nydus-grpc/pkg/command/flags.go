/*
 * Copyright (c) 2020. Ant Group. All rights reserved.
 *
 * SPDX-License-Identifier: Apache-2.0
 */

package command

import (
	"os"
	"path/filepath"
	"time"

	"github.com/containerd/containerd/log"
	"github.com/containerd/nydus-snapshotter/cmd/containerd-nydus-grpc/pkg/logging"
	"github.com/containerd/nydus-snapshotter/config"
	"github.com/pkg/errors"
	"github.com/sirupsen/logrus"
	"github.com/urfave/cli/v2"
)

const (
	defaultAddress             = "/run/containerd-nydus/containerd-nydus-grpc.sock"
	defaultLogLevel            = logrus.InfoLevel
	defaultRootDir             = "/var/lib/containerd-nydus"
	oldDefaultRootDir          = "/var/lib/containerd-nydus-grpc"
	defaultGCPeriod            = "24h"
	defaultPublicKey           = "/signing/nydus-image-signing-public.key"
	defaultRotateLogMaxSize    = 200 // 200 megabytes
	defaultRotateLogMaxBackups = 10
	defaultRotateLogMaxAge     = 0 // days
	defaultRotateLogLocalTime  = true
	defaultRotateLogCompress   = true
)

type Args struct {
<<<<<<< HEAD
	Address                  string `toml:"address"`
	LogLevel                 string `toml:"log_level"`
	LogDir                   string `toml:"log_dir"`
	ConfigPath               string `toml:"config_path"`
	RootDir                  string `toml:"root_dir"`
	CacheDir                 string `toml:"cache_dir"`
	GCPeriod                 string `toml:"gc_period"`
	ValidateSignature        bool   `toml:"validate_signature"`
	PublicKeyFile            string `toml:"public_key_file"`
	ConvertVpcRegistry       bool   `toml:"convert_vpc_registry"`
	NydusdBinaryPath         string `toml:"nydusd_binary_path"`
	NydusImageBinaryPath     string `toml:"nydus_image_binary_path"`
	SharedDaemon             bool   `toml:"shared_daemon"`
	DaemonMode               string `toml:"daemon_mode"`
	FsDriver                 string `toml:"fs_driver"`
	SyncRemove               bool   `toml:"sync_remove"`
	EnableMetrics            bool   `toml:"enable_metrics"`
	MetricsFile              string `toml:"metrics_file"`
	EnableStargz             bool   `toml:"enable_stargz"`
	DisableCacheManager      bool   `toml:"disable_cache_manager"`
	LogToStdout              bool   `toml:"log_to_stdout"`
	EnableNydusOverlayFS     bool   `toml:"enable_nydus_overlay_fs"`
	NydusdThreadNum          int    `toml:"nydusd_thread_num"`
	CleanupOnClose           bool   `toml:"cleanup_on_close"`
	KubeconfigPath           string `toml:"kubeconfig_path"`
	EnableKubeconfigKeychain bool   `toml:"enable_kubeconfig_keychain"`
	Config                   string `toml:"-"`
=======
	Address                  string
	LogLevel                 string
	LogDir                   string
	ConfigPath               string
	RootDir                  string
	CacheDir                 string
	GCPeriod                 string
	ValidateSignature        bool
	PublicKeyFile            string
	ConvertVpcRegistry       bool
	NydusdBinaryPath         string
	NydusImageBinaryPath     string
	SharedDaemon             bool
	DaemonMode               string
	FsDriver                 string
	SyncRemove               bool
	EnableMetrics            bool
	MetricsFile              string
	EnableStargz             bool
	DisableCacheManager      bool
	LogToStdout              bool
	EnableNydusOverlayFS     bool
	NydusdThreadNum          int
	CleanupOnClose           bool
	KubeconfigPath           string
	EnableKubeconfigKeychain bool
	RecoverPolicy            string
>>>>>>> 6d3b1763
}

type Flags struct {
	Args *Args
	F    []cli.Flag
}

func buildFlags(args *Args) []cli.Flag {
	return []cli.Flag{
		&cli.StringFlag{
			Name:        "address",
			Value:       defaultAddress,
			Usage:       "set `PATH` for gRPC socket",
			Destination: &args.Address,
		},
		&cli.StringFlag{
			Name:        "cache-dir",
			Value:       "",
			Aliases:     []string{"C"},
			Usage:       "set `DIRECTORY` to store/cache downloaded image data",
			Destination: &args.CacheDir,
		},
		&cli.BoolFlag{
			Name:        "cleanup-on-close",
			Value:       false,
			Usage:       "whether to clean up on exit",
			Destination: &args.CleanupOnClose,
		},
		&cli.StringFlag{
			Name:        "config-path",
			Required:    true,
			Aliases:     []string{"c", "config"},
			Usage:       "path to the configuration `FILE`",
			Destination: &args.ConfigPath,
		},
		&cli.BoolFlag{
			Name:        "convert-vpc-registry",
			Usage:       "whether to automatically convert the image to vpc registry to accelerate image pulling",
			Destination: &args.ConvertVpcRegistry,
		},
		&cli.StringFlag{
			Name:        "daemon-mode",
			Value:       config.DefaultDaemonMode,
			Aliases:     []string{"M"},
			Usage:       "set daemon working `MODE`, one of \"multiple\", \"shared\" or \"none\"",
			Destination: &args.DaemonMode,
		},
		&cli.BoolFlag{
			Name:        "disable-cache-manager",
			Usage:       "whether to disable blob cache manager",
			Destination: &args.DisableCacheManager,
		},
		&cli.BoolFlag{
			Name:        "enable-metrics",
			Usage:       "whether to collect metrics",
			Destination: &args.EnableMetrics,
		},
		&cli.BoolFlag{
			Name:        "enable-nydus-overlayfs",
			Usage:       "whether to enable nydus-overlayfs",
			Destination: &args.EnableNydusOverlayFS,
		},
		&cli.BoolFlag{
			Name:        "enable-stargz",
			Usage:       "whether to enable support of estargz image (experimental)",
			Destination: &args.EnableStargz,
		},
		&cli.StringFlag{
			Name:        "fs-driver",
			Value:       config.FsDriverFusedev,
			Aliases:     []string{"daemon-backend"},
			Usage:       "backend `DRIVER` to serve the filesystem, one of \"fusedev\", \"fscache\"",
			Destination: &args.FsDriver,
		},
		&cli.StringFlag{
			Name:        "gc-period",
			Value:       defaultGCPeriod,
			Usage:       "blob cache garbage collection `INTERVAL`, duration string(for example, 1m, 2h)",
			Destination: &args.GCPeriod,
		},
		&cli.StringFlag{
			Name:        "log-dir",
			Value:       "",
			Aliases:     []string{"L"},
			Usage:       "set `DIRECTORY` to store log files",
			Destination: &args.LogDir,
		},
		&cli.StringFlag{
			Name:        "log-level",
			Value:       defaultLogLevel.String(),
			Aliases:     []string{"l"},
			Usage:       "set the logging `LEVEL` [trace, debug, info, warn, error, fatal, panic]",
			Destination: &args.LogLevel,
		},
		&cli.BoolFlag{
			Name:        "log-to-stdout",
			Usage:       "log messages to standard out rather than files.",
			Destination: &args.LogToStdout,
		},
		&cli.StringFlag{
			Name:        "metrics-file",
			Usage:       "path to the metrics output `FILE`",
			Destination: &args.MetricsFile,
		},
		&cli.StringFlag{
			Name:        "nydus-image",
			Value:       "",
			Aliases:     []string{"nydusimg-path"},
			Usage:       "set `PATH` to the nydus-image binary, default to lookup nydus-image in $PATH",
			Destination: &args.NydusImageBinaryPath,
		},
		&cli.StringFlag{
			Name:        "nydusd",
			Value:       "",
			Aliases:     []string{"nydusd-path"},
			Usage:       "set `PATH` to the nydusd binary, default to lookup nydusd in $PATH",
			Destination: &args.NydusdBinaryPath,
		},
		&cli.IntFlag{
			Name:        "nydusd-thread-num",
			Usage:       "set worker thread number for nydusd, default to the number of CPUs",
			Destination: &args.NydusdThreadNum,
		},
		&cli.StringFlag{
			Name:        "publickey-file",
			Value:       defaultPublicKey,
			Usage:       "path to the publickey `FILE` for signature validation",
			Destination: &args.PublicKeyFile,
		},
		&cli.StringFlag{
			Name:        "root",
			Value:       defaultRootDir,
			Aliases:     []string{"R"},
			Usage:       "set `DIRECTORY` to store snapshotter working state",
			Destination: &args.RootDir,
		},
		&cli.BoolFlag{
			Name:        "shared-daemon",
			Usage:       "Deprecated, equivalent to \"--daemon-mode shared\"",
			Destination: &args.SharedDaemon,
		},
		&cli.StringFlag{
			Name:        "recover-policy",
			Usage:       "Policy on recovering nydus filesystem service [none, restart, failover], default to none",
			Destination: &args.RecoverPolicy,
			Value:       "restart",
		},
		&cli.BoolFlag{
			Name:        "sync-remove",
			Usage:       "whether to clean up snapshots in synchronous mode, default to asynchronous mode",
			Destination: &args.SyncRemove,
		},
		&cli.BoolFlag{
			Name:        "validate-signature",
			Usage:       "whether to validate integrity of image bootstrap",
			Destination: &args.ValidateSignature,
		},
		&cli.StringFlag{
			Name:        "kubeconfig-path",
			Value:       "",
			Usage:       "path to the kubeconfig file",
			Destination: &args.KubeconfigPath,
		},
		&cli.BoolFlag{
			Name:        "enable-kubeconfig-keychain",
			Value:       false,
			Usage:       "synchronize `kubernetes.io/dockerconfigjson` secret from kubernetes API server with provided `--kubeconfig-path` (default `$KUBECONFIG` or `~/.kube/config`)",
			Destination: &args.EnableKubeconfigKeychain,
		},
		&cli.StringFlag{
			Name:        "config",
			Value:       "",
			Usage:       "path to the toml file of configuration",
			Destination: &args.Config,
		},
	}
}

func NewFlags() *Flags {
	var args Args
	return &Flags{
		Args: &args,
		F:    buildFlags(&args),
	}
}

func Validate(args *Args, cfg *config.Config) error {
	var daemonCfg config.DaemonConfig
	if err := config.LoadConfig(args.ConfigPath, &daemonCfg); err != nil {
		return errors.Wrapf(err, "failed to load config file %q", args.ConfigPath)
	}
	cfg.DaemonCfg = daemonCfg

	if args.ValidateSignature {
		if args.PublicKeyFile == "" {
			return errors.New("need to specify publicKey file for signature validation")
		} else if _, err := os.Stat(args.PublicKeyFile); err != nil {
			return errors.Wrapf(err, "failed to find publicKey file %q", args.PublicKeyFile)
		}
	}
	cfg.PublicKeyFile = args.PublicKeyFile
	cfg.ValidateSignature = args.ValidateSignature

	// Give --shared-daemon higher priority
	cfg.DaemonMode = args.DaemonMode
	if args.SharedDaemon {
		cfg.DaemonMode = config.DaemonModeShared
	}
	if args.FsDriver == config.FsDriverFscache && args.DaemonMode != config.DaemonModeShared {
		return errors.New("`fscache` driver only supports `shared` daemon mode")
	}

	cfg.RootDir = args.RootDir
	if len(cfg.RootDir) == 0 {
		return errors.New("invalid empty root directory")
	}

	if args.RootDir == defaultRootDir {
		if entries, err := os.ReadDir(oldDefaultRootDir); err == nil {
			if len(entries) != 0 {
				log.L.Warnf("Default root directory is changed to %s", defaultRootDir)
			}
		}
	}

	cfg.CacheDir = args.CacheDir
	if len(cfg.CacheDir) == 0 {
		cfg.CacheDir = filepath.Join(cfg.RootDir, "cache")
	}

	cfg.LogLevel = args.LogLevel
	// Always let options from CLI override those from configuration file.
	cfg.LogToStdout = args.LogToStdout
	cfg.LogDir = args.LogDir
	if len(cfg.LogDir) == 0 {
		cfg.LogDir = filepath.Join(cfg.RootDir, logging.DefaultLogDirName)
	}
	cfg.RotateLogMaxSize = defaultRotateLogMaxSize
	cfg.RotateLogMaxBackups = defaultRotateLogMaxBackups
	cfg.RotateLogMaxAge = defaultRotateLogMaxAge
	cfg.RotateLogLocalTime = defaultRotateLogLocalTime
	cfg.RotateLogCompress = defaultRotateLogCompress

	d, err := time.ParseDuration(args.GCPeriod)
	if err != nil {
		return errors.Wrapf(err, "parse gc period %v failed", args.GCPeriod)
	}
	cfg.GCPeriod = d

	cfg.Address = args.Address
	cfg.CleanupOnClose = args.CleanupOnClose
	cfg.ConvertVpcRegistry = args.ConvertVpcRegistry
	cfg.DisableCacheManager = args.DisableCacheManager
	cfg.EnableMetrics = args.EnableMetrics
	cfg.EnableStargz = args.EnableStargz
	cfg.EnableNydusOverlayFS = args.EnableNydusOverlayFS
	cfg.FsDriver = args.FsDriver
	cfg.MetricsFile = args.MetricsFile
	cfg.NydusdBinaryPath = args.NydusdBinaryPath
	cfg.NydusImageBinaryPath = args.NydusImageBinaryPath
	cfg.NydusdThreadNum = args.NydusdThreadNum
	cfg.SyncRemove = args.SyncRemove
	cfg.KubeconfigPath = args.KubeconfigPath
	cfg.EnableKubeconfigKeychain = args.EnableKubeconfigKeychain
	cfg.RecoverPolicy = args.RecoverPolicy

	return cfg.SetupNydusBinaryPaths()
}<|MERGE_RESOLUTION|>--- conflicted
+++ resolved
@@ -34,7 +34,6 @@
 )
 
 type Args struct {
-<<<<<<< HEAD
 	Address                  string `toml:"address"`
 	LogLevel                 string `toml:"log_level"`
 	LogDir                   string `toml:"log_dir"`
@@ -62,35 +61,6 @@
 	KubeconfigPath           string `toml:"kubeconfig_path"`
 	EnableKubeconfigKeychain bool   `toml:"enable_kubeconfig_keychain"`
 	Config                   string `toml:"-"`
-=======
-	Address                  string
-	LogLevel                 string
-	LogDir                   string
-	ConfigPath               string
-	RootDir                  string
-	CacheDir                 string
-	GCPeriod                 string
-	ValidateSignature        bool
-	PublicKeyFile            string
-	ConvertVpcRegistry       bool
-	NydusdBinaryPath         string
-	NydusImageBinaryPath     string
-	SharedDaemon             bool
-	DaemonMode               string
-	FsDriver                 string
-	SyncRemove               bool
-	EnableMetrics            bool
-	MetricsFile              string
-	EnableStargz             bool
-	DisableCacheManager      bool
-	LogToStdout              bool
-	EnableNydusOverlayFS     bool
-	NydusdThreadNum          int
-	CleanupOnClose           bool
-	KubeconfigPath           string
-	EnableKubeconfigKeychain bool
-	RecoverPolicy            string
->>>>>>> 6d3b1763
 }
 
 type Flags struct {
