--- conflicted
+++ resolved
@@ -67,12 +67,7 @@
 				return fmt.Errorf("failed to set up logger: %w", err)
 			}
 
-<<<<<<< HEAD
-			log.L.Infof("Start nydus-snapshotter. PID %d Version %s", os.Getpid(), Version)
-=======
 			log.L.Infof("Start nydus-snapshotter. PID %d Version %s", os.Getpid(), version.Version)
-
->>>>>>> aaffbb44
 			return snapshotter.Start(ctx, cfg)
 		},
 	}
